package print

import (
	libapi "github.com/airplanedev/lib/pkg/api"
	"github.com/airplanedev/lib/pkg/build"
)

// This struct mirrors api.Task, but with different json/yaml tags.
type printTask struct {
<<<<<<< HEAD
	URL                        string                  `json:"-" yaml:"-"`
	ID                         string                  `json:"id" yaml:"id"`
=======
	URL                        string                  `json:"url" yaml:"url"`
	ID                         string                  `json:"taskID" yaml:"id"`
>>>>>>> f088319d
	Name                       string                  `json:"name" yaml:"name"`
	Slug                       string                  `json:"slug" yaml:"slug"`
	Description                string                  `json:"description" yaml:"description"`
	Image                      *string                 `json:"image" yaml:"image"`
	Command                    []string                `json:"command" yaml:"command"`
	Arguments                  []string                `json:"arguments" yaml:"arguments"`
	Parameters                 libapi.Parameters       `json:"parameters" yaml:"parameters"`
	Constraints                libapi.RunConstraints   `json:"constraints" yaml:"constraints"`
	Env                        libapi.TaskEnv          `json:"env" yaml:"env"`
	ResourceRequests           libapi.ResourceRequests `json:"resourceRequests" yaml:"resourceRequests"`
	Resources                  libapi.Resources        `json:"resources" yaml:"resources"`
	Kind                       build.TaskKind          `json:"builder" yaml:"builder"`
	KindOptions                build.KindOptions       `json:"builderConfig" yaml:"builderConfig"`
	Repo                       string                  `json:"repo" yaml:"repo"`
	RequireExplicitPermissions bool                    `json:"requireExplicitPermissions" yaml:"-"`
	Permissions                libapi.Permissions      `json:"permissions" yaml:"-"`
	ExecuteRules               libapi.ExecuteRules     `json:"executeRules" yaml:"executeRules"`
	Timeout                    int                     `json:"timeout" yaml:"timeout"`
	InterpolationMode          string                  `json:"-" yaml:"-"`
}

func printTasks(tasks []libapi.Task) []printTask {
	pts := make([]printTask, len(tasks))
	for i, t := range tasks {
		pts[i] = printTask(t)
	}
	return pts
}<|MERGE_RESOLUTION|>--- conflicted
+++ resolved
@@ -7,13 +7,8 @@
 
 // This struct mirrors api.Task, but with different json/yaml tags.
 type printTask struct {
-<<<<<<< HEAD
-	URL                        string                  `json:"-" yaml:"-"`
+	URL                        string                  `json:"url" yaml:"url"`
 	ID                         string                  `json:"id" yaml:"id"`
-=======
-	URL                        string                  `json:"url" yaml:"url"`
-	ID                         string                  `json:"taskID" yaml:"id"`
->>>>>>> f088319d
 	Name                       string                  `json:"name" yaml:"name"`
 	Slug                       string                  `json:"slug" yaml:"slug"`
 	Description                string                  `json:"description" yaml:"description"`
