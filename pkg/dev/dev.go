--- conflicted
+++ resolved
@@ -315,49 +315,6 @@
 
 func MaterializeEnvVars(taskEnvVars libapi.TaskEnv, configVars map[string]devenv.ConfigWithEnv) (map[string]string, error) {
 	envVars := map[string]string{}
-<<<<<<< HEAD
-
-	taskEnvVars, err := taskConfig.Def.GetEnv()
-	if err != nil {
-		return nil, err
-	}
-
-	// Add env vars from the airplane.yaml config file.
-	kind, _, err := taskConfig.Def.GetKindAndOptions()
-	if err != nil {
-		return nil, err
-	}
-	entrypoint, err := taskConfig.Def.GetAbsoluteEntrypoint()
-	if err != nil {
-		return nil, err
-	}
-	r, err := runtime.Lookup(entrypoint, kind)
-	if err != nil {
-		return nil, err
-	}
-	root, err := r.Root(entrypoint)
-	if err != nil {
-		return nil, err
-	}
-	configFilePath := filepath.Join(root, deployconfig.FileName)
-	hasExistingConfigFile := fsx.Exists(configFilePath)
-	if hasExistingConfigFile {
-		airplaneConfig, err := deployconfig.NewAirplaneConfigFromFile(configFilePath)
-		if err != nil {
-			return nil, err
-		}
-		for key, envVar := range airplaneConfig.EnvVars {
-			if _, ok := taskEnvVars[key]; !ok {
-				if taskEnvVars == nil {
-					taskEnvVars = make(libapi.TaskEnv)
-				}
-				taskEnvVars[key] = envVar
-			}
-		}
-	}
-
-=======
->>>>>>> dab7223a
 	for key, envVar := range taskEnvVars {
 		if envVar.Value != nil {
 			envVars[key] = *envVar.Value
